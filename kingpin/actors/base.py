--- conflicted
+++ resolved
@@ -180,12 +180,7 @@
             if isinstance(value, basestring):
                 value = str(value)
 
-<<<<<<< HEAD
-            # Allow None to be allowed regardless of expected_type
-            if not isinstance(value, expected_type) and value is not None:
-=======
             if not (value is None or isinstance(value, expected_type)):
->>>>>>> 0066ede3
                 message = 'Option "%s" has to be %s and is %s.' % (
                     opt, expected_type, type(value))
                 option_errors.append(message)
