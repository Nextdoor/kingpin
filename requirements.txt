--- conflicted
+++ resolved
@@ -2,18 +2,12 @@
 tornado==6.4.2
 
 # Used to parse out the JSON and validate its format.
-<<<<<<< HEAD
-jsonschema
-jsonpickle
-
-=======
 jsonschema==4.23.0
 jsonpickle==4.0.1
 
 # Used to parse CFN yaml, which has a few edge cases PyYaml doesn't parse by default
 cfn-flip==1.3.0
 
->>>>>>> 32f2f94c
 # Colorize the log output!
 rainbow_logging_handler==2.2.2
 
