version: 2
jobs:
  build:
    docker:
      - image: cimg/python:3.9
    environment:
      DRY: true
      USER: bogus-string
    steps:
      - checkout
      - save_cache:
          key: pip-{{ checksum "requirements.test.txt" }}-2023-01-03
          paths:
            - .venv
      - run: make venv
      - restore_cache:
          keys:
<<<<<<< HEAD
            - pip-{{ checksum "requirements.test.txt" }}
      - run: make lint
      - run: make test
      - run: make build
=======
            - pip-{{ checksum "requirements.test.txt" }}-2023-01-03
      - run: make test
      - run: make pyblack
>>>>>>> f7f95149
workflows:
  version: 2
  default:
    jobs:
      - build<|MERGE_RESOLUTION|>--- conflicted
+++ resolved
@@ -15,16 +15,10 @@
       - run: make venv
       - restore_cache:
           keys:
-<<<<<<< HEAD
-            - pip-{{ checksum "requirements.test.txt" }}
+            - pip-{{ checksum "requirements.test.txt" }}-2023-01-03
       - run: make lint
       - run: make test
       - run: make build
-=======
-            - pip-{{ checksum "requirements.test.txt" }}-2023-01-03
-      - run: make test
-      - run: make pyblack
->>>>>>> f7f95149
 workflows:
   version: 2
   default:
