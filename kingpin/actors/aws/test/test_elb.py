import logging

<<<<<<< HEAD
from boto.exception import BotoServerError
=======
>>>>>>> 0066ede3
from tornado import testing
import mock

from kingpin import utils
from kingpin.actors import exceptions
from kingpin.actors.aws import elb as elb_actor
from kingpin.actors.aws import settings
from kingpin.actors.test import helper

log = logging.getLogger(__name__)


<<<<<<< HEAD
=======
class TestRegisterInstance(testing.AsyncTestCase):

    def setUp(self):
        super(TestRegisterInstance, self).setUp()
        settings.AWS_ACCESS_KEY_ID = 'unit-test'
        settings.AWS_SECRET_ACCESS_KEY = 'unit-test'

    @testing.gen_test
    def test_add(self):
        act = elb_actor.RegisterInstance('UTA', {
            'elb': 'test',
            'region': 'test',
            'instances': 'test'})

        elb = mock.Mock()
        instance = 'i-un173s7'
        yield act._add(elb, [instance])

        elb.register_instances.assert_called_with([instance])

    @testing.gen_test
    def test_execute(self):
        act = elb_actor.RegisterInstance('UTA', {
            'elb': 'elb-test',
            'region': 'region-test',
            'instances': 'i-test'})

        act._find_elb = mock.Mock()
        act._find_elb.return_value = helper.tornado_value(mock.Mock())
        act._add = mock.Mock()
        act._add.return_value = helper.tornado_value(mock.Mock())
        yield act._execute()

        act._find_elb.assert_called_with('elb-test')
        lb = yield act._find_elb()
        act._add.assert_called_with(lb, ['i-test'])

    @testing.gen_test
    def test_execute_self(self):
        # No instance id specified
        act = elb_actor.RegisterInstance('UTA', {
            'elb': 'elb-test',
            'region': 'region-test'})

        act._find_elb = mock.Mock()
        act._find_elb.return_value = helper.tornado_value(mock.Mock())
        act._add = mock.Mock()
        act._add.return_value = helper.tornado_value(mock.Mock())
        act._get_meta_data = helper.mock_tornado('i-test')
        yield act._execute()

        act._find_elb.assert_called_with('elb-test')
        lb = yield act._find_elb()
        act._add.assert_called_with(lb, ['i-test'])

    @testing.gen_test
    def test_execute_dry(self):
        act = elb_actor.RegisterInstance('UTA', {
            'elb': 'elb-test',
            'region': 'region-test',
            'instances': 'i-test'},
            dry=True)

        act._find_elb = mock.Mock()
        act._find_elb.return_value = helper.tornado_value(mock.Mock())
        act._add = mock.Mock()
        act._add.return_value = helper.tornado_value(mock.Mock())
        yield act._execute()

        act._find_elb.assert_called_with('elb-test')
        yield act._find_elb()
        self.assertEquals(0, act._add.call_count)


class TestDeregisterInstance(testing.AsyncTestCase):

    def setUp(self):
        super(TestDeregisterInstance, self).setUp()
        settings.AWS_ACCESS_KEY_ID = 'unit-test'
        settings.AWS_SECRET_ACCESS_KEY = 'unit-test'

    @testing.gen_test
    def test_remove(self):
        act = elb_actor.DeregisterInstance('UTA', {
            'elb': 'test',
            'region': 'test',
            'instances': 'test'})

        elb = mock.Mock()
        instance = 'i-un173s7'
        yield act._remove(elb, [instance])

        elb.deregister_instances.assert_called_with([instance])

    @testing.gen_test
    def test_execute(self):
        act = elb_actor.DeregisterInstance('UTA', {
            'elb': 'elb-test',
            'region': 'region-test',
            'instances': 'i-test'})

        act._find_elb = mock.Mock()
        act._find_elb.return_value = helper.tornado_value(mock.Mock())
        act._remove = mock.Mock()
        act._remove.return_value = helper.tornado_value(mock.Mock())
        yield act._execute()

        act._find_elb.assert_called_with('elb-test')
        lb = yield act._find_elb()
        act._remove.assert_called_with(lb, ['i-test'])

    @testing.gen_test
    def test_execute_self(self):
        # No instance id specified
        act = elb_actor.DeregisterInstance('UTA', {
            'elb': 'elb-test',
            'region': 'region-test'})

        act._find_elb = mock.Mock()
        act._find_elb.return_value = helper.tornado_value(mock.Mock())
        act._remove = mock.Mock()
        act._remove.return_value = helper.tornado_value(mock.Mock())
        act._get_meta_data = helper.mock_tornado('i-test')
        yield act._execute()

        act._find_elb.assert_called_with('elb-test')
        lb = yield act._find_elb()
        act._remove.assert_called_with(lb, ['i-test'])

    @testing.gen_test
    def test_execute_dry(self):
        act = elb_actor.DeregisterInstance('UTA', {
            'elb': 'elb-test',
            'region': 'region-test',
            'instances': 'i-test'},
            dry=True)

        act._find_elb = mock.Mock()
        act._find_elb.return_value = helper.tornado_value(mock.Mock())
        act._remove = mock.Mock()
        act._remove.return_value = helper.tornado_value(mock.Mock())
        yield act._execute()

        act._find_elb.assert_called_with('elb-test')
        yield act._find_elb()
        self.assertEquals(0, act._remove.call_count)


>>>>>>> 0066ede3
class TestWaitUntilHealthy(testing.AsyncTestCase):

    def setUp(self):
        super(TestWaitUntilHealthy, self).setUp()
        settings.AWS_ACCESS_KEY_ID = 'unit-test'
        settings.AWS_SECRET_ACCESS_KEY = 'unit-test'

    @testing.gen_test
    def test_require_env(self):

        settings.AWS_ACCESS_KEY_ID = ''
        with self.assertRaises(exceptions.InvalidCredentials):
            elb_actor.WaitUntilHealthy('Unit Test Action', {
                'name': 'unit-test-queue',
                'region': 'us-west-2',
                'count': 3})

    @testing.gen_test
    def test_execute(self):

        actor = elb_actor.WaitUntilHealthy(
            'Unit Test Action', {'name': 'unit-test-queue',
                                 'region': 'us-west-2',
                                 'count': 3})

<<<<<<< HEAD
        actor._find_elb = helper.mock_tornado('ELB')
        actor._is_healthy = helper.mock_tornado(True)
=======
        actor._find_elb = mock.Mock(return_value=helper.tornado_value('ELB'))
        actor._is_healthy = mock.Mock(return_value=helper.tornado_value(True))
>>>>>>> 0066ede3

        val = yield actor._execute()
        self.assertEquals(actor._find_elb._call_count, 1)
        self.assertEquals(actor._is_healthy._call_count, 1)
        self.assertEquals(val, None)

    @testing.gen_test
    def test_execute_retry(self):

        actor = elb_actor.WaitUntilHealthy(
            'Unit Test Action', {'name': 'unit-test-queue',
                                 'region': 'us-west-2',
                                 'count': 3})

<<<<<<< HEAD
        actor._find_elb = helper.mock_tornado('ELB')
=======
        actor._find_elb = mock.Mock(return_value=helper.tornado_value('ELB'))
>>>>>>> 0066ede3
        actor._is_healthy = mock.Mock(
            side_effect=[helper.tornado_value(False),
                         helper.tornado_value(True)])

        # Optional mock -- making the test quicker.
        short_sleep = utils.tornado_sleep(0)
        with mock.patch('kingpin.utils.tornado_sleep') as ts:
            ts.return_value = short_sleep
            val = yield actor._execute()

        self.assertEquals(actor._find_elb._call_count, 1)  # Don't refetch!
        self.assertEquals(actor._is_healthy.call_count, 2)  # Retry!
        self.assertEquals(val, None)

    @testing.gen_test
    def test_execute_dry(self):

        actor = elb_actor.WaitUntilHealthy(
            'Unit Test Action', {'name': 'unit-test-queue',
                                 'region': 'us-west-2',
                                 'count': 3},
            dry=True)

<<<<<<< HEAD
        actor._find_elb = helper.mock_tornado('ELB')
        # NOTE: this is false, but assertion is True!
        actor._is_healthy = helper.mock_tornado(False)
=======
        actor._find_elb = mock.Mock(return_value=helper.tornado_value('ELB'))
        # NOTE: this is false, but assertion is True!
        actor._is_healthy = mock.Mock(return_value=helper.tornado_value(False))
>>>>>>> 0066ede3

        val = yield actor._execute()
        self.assertEquals(actor._find_elb._call_count, 1)
        self.assertEquals(actor._is_healthy._call_count, 1)
        self.assertEquals(val, None)

<<<<<<< HEAD
    @testing.gen_test
    def test_execute_fail(self):

        actor = elb_actor.WaitUntilHealthy(
            'Unit Test ACtion', {'name': 'unit-test-queue',
                                 'region': 'us-west-2',
                                 'count': 7})
        # ELB not found...
        actor.conn.get_all_load_balancers = mock.Mock(
            side_effect=BotoServerError(400, 'Testing'))

        with self.assertRaises(elb_actor.ELBNotFound):
            yield actor.execute()

    @testing.gen_test
    def test_find_elb(self):
        actor = elb_actor.WaitUntilHealthy(
            'Unit Test Action', {'name': 'unit-test-queue',
                                 'region': 'us-west-2',
                                 'count': 3})

        actor.conn = mock.Mock()
        actor.conn.get_all_load_balancers = mock.Mock(return_value=['test'])

        elb = yield actor._find_elb('')

        self.assertEquals(elb, 'test')
        self.assertEquals(actor.conn.get_all_load_balancers.call_count, 1)

        actor.conn.get_all_load_balancers.assert_called_with(
            load_balancer_names='')

    @testing.gen_test
    def test_find_elb_error(self):
        actor = elb_actor.WaitUntilHealthy(
            'Unit Test Action', {'name': 'unit-test-queue',
                                 'region': 'us-west-2',
                                 'count': 3})

        # Pretend the request worked, but there are no ELBs
        actor.conn = mock.Mock()
        actor.conn.get_all_load_balancers = mock.Mock(return_value=[])
        with self.assertRaises(elb_actor.ELBNotFound):
            yield actor._find_elb('')

        # Now pretend the request failed
        actor.conn.get_all_load_balancers = mock.Mock(
            side_effect=BotoServerError(400, 'Testing'))
        with self.assertRaises(elb_actor.ELBNotFound):
            yield actor._find_elb('')

=======
>>>>>>> 0066ede3
    def test_get_expected_count(self):
        actor = elb_actor.WaitUntilHealthy(
            'Unit Test Action', {'name': 'unit-test-queue',
                                 'region': 'us-west-2',
                                 'count': 3})

        self.assertEquals(actor._get_expected_count(5, 1), 5)
        self.assertEquals(actor._get_expected_count('50%', 20), 10)

    @testing.gen_test
    def test_is_healthy(self):
        actor = elb_actor.WaitUntilHealthy(
            'Unit Test Action', {'name': 'unit-test-queue',
                                 'region': 'us-west-2',
                                 'count': 3})

        elb = mock.Mock()
        elb.get_instance_health.return_value = [
            mock.Mock(state='InService'),
            mock.Mock(state='InService'),
            mock.Mock(state='InService'),
            mock.Mock(state='OutOfService'),
            mock.Mock(state='OutOfService'),
        ]
        val = yield actor._is_healthy(elb, 3)

        self.assertTrue(val)


class TestUseCert(testing.AsyncTestCase):

    def setUp(self):
        super(TestUseCert, self).setUp()
        settings.AWS_ACCESS_KEY_ID = 'unit-test'
        settings.AWS_SECRET_ACCESS_KEY = 'unit-test'

    @testing.gen_test
    def test_check_access(self):
        elb = mock.Mock()
        botoerror = BotoServerError('Fail', 'Unit test')
        botoerror.error_code = 'AccessDenied'
        elb.set_listener_SSL_certificate = mock.Mock(
            side_effect=botoerror)

        actor = elb_actor.UseCert(
            'Unit Test', {'name': 'unit-test',
                          'region': 'unit-region',
                          'cert_name': 'unit-cert'}
            )

        # AccessDenied means check has failed.
        with self.assertRaises(exceptions.UnrecoverableActorFailure):
            yield actor._check_access(elb)

        # Anything else means the check has passed.
        botoerror.error_code = 'Cert Not Found'
        yield actor._check_access(elb)

    @testing.gen_test
    def test_get_cert_arn(self):
        cert = {
            'get_server_certificate_response': {
                'get_server_certificate_result': {
                    'server_certificate': {
                        'server_certificate_metadata': {
                            'arn': 'unit-test-arn-value'}}}}}

        actor = elb_actor.UseCert(
            'Unit Test', {'name': 'unit-test',
                          'region': 'unit-region',
                          'cert_name': 'unit-cert'}
            )
        actor.iam_conn = mock.Mock()
        actor.iam_conn.get_server_certificate = mock.Mock(return_value=cert)

        arn = yield actor._get_cert_arn('test')

        self.assertEquals(actor.iam_conn.get_server_certificate.call_count, 1)
        self.assertEquals(arn, 'unit-test-arn-value')

        yield actor._get_cert_arn('test-new')
        # New name supplied, call count should be 2
        self.assertEquals(actor.iam_conn.get_server_certificate.call_count, 2)

    @testing.gen_test
    def test_get_cert_arn_fail(self):
        actor = elb_actor.UseCert(
            'Unit Test', {'name': 'unit-test',
                          'region': 'unit-region',
                          'cert_name': 'unit-cert'}
            )

        actor.iam_conn = mock.Mock()
        error = BotoServerError(400, 'test')
        actor.iam_conn.get_server_certificate.side_effect = error

        with self.assertRaises(elb_actor.CertNotFound):
            yield actor._get_cert_arn('test')

    @testing.gen_test
    def test_use_cert(self):
        actor = elb_actor.UseCert(
            'Unit Test', {'name': 'unit-test',
                          'region': 'unit-region',
                          'cert_name': 'unit-cert'}
            )
        elb = mock.Mock()

        yield actor._use_cert(elb, 'test')
        self.assertEquals(elb.set_listener_SSL_certificate.call_count, 1)

        error = BotoServerError(400, 'test')
        elb.set_listener_SSL_certificate.side_effect = error
        with self.assertRaises(exceptions.UnrecoverableActorFailure):
            yield actor._use_cert(elb, 'test')

    @testing.gen_test
    def test_execute(self):
        actor = elb_actor.UseCert(
            'Unit Test', {'name': 'unit-test',
                          'region': 'unit-region',
                          'cert_name': 'unit-cert'}
            )
        elb = mock.Mock()
        elb.listeners = [
            (443, 443, 'HTTPS', 'HTTPS',
             'arn:aws:iam::12345:server-certificate/nextdoor.com')]
        actor._find_elb = helper.mock_tornado(elb)
        actor._get_cert_arn = helper.mock_tornado('arn')
        actor._check_access = helper.mock_tornado()
        actor._use_cert = helper.mock_tornado()

        yield actor._execute()

        self.assertEquals(actor._check_access._call_count, 0)
        self.assertEquals(actor._use_cert._call_count, 1)

        # Check quick exit if the cert is already in use
        actor._get_cert_arn = helper.mock_tornado(elb.listeners[0][4])
        yield actor._execute()

        # Function calls should remain unchanged
        self.assertEquals(actor._check_access._call_count, 0)
        self.assertEquals(actor._use_cert._call_count, 1)

    @testing.gen_test
    def test_execute_dry(self):
        actor = elb_actor.UseCert(
            'Unit Test', {'name': 'unit-test',
                          'region': 'unit-region',
                          'cert_name': 'unit-cert'},
            dry=True)

        elb = mock.Mock()
        elb.listeners = [
            (443, 443, 'HTTPS', 'HTTPS',
             'arn:aws:iam::12345:server-certificate/nextdoor.com')]

        actor._find_elb = helper.mock_tornado(elb)
        actor._get_cert_arn = helper.mock_tornado('arn')
        actor._check_access = helper.mock_tornado()
        actor._use_cert = helper.mock_tornado()

        yield actor._execute()

        self.assertEquals(actor._check_access._call_count, 1)
        self.assertEquals(actor._use_cert._call_count, 0)<|MERGE_RESOLUTION|>--- conflicted
+++ resolved
@@ -1,9 +1,6 @@
 import logging
 
-<<<<<<< HEAD
 from boto.exception import BotoServerError
-=======
->>>>>>> 0066ede3
 from tornado import testing
 import mock
 
@@ -16,8 +13,6 @@
 log = logging.getLogger(__name__)
 
 
-<<<<<<< HEAD
-=======
 class TestRegisterInstance(testing.AsyncTestCase):
 
     def setUp(self):
@@ -166,7 +161,6 @@
         self.assertEquals(0, act._remove.call_count)
 
 
->>>>>>> 0066ede3
 class TestWaitUntilHealthy(testing.AsyncTestCase):
 
     def setUp(self):
@@ -192,17 +186,12 @@
                                  'region': 'us-west-2',
                                  'count': 3})
 
-<<<<<<< HEAD
-        actor._find_elb = helper.mock_tornado('ELB')
-        actor._is_healthy = helper.mock_tornado(True)
-=======
         actor._find_elb = mock.Mock(return_value=helper.tornado_value('ELB'))
         actor._is_healthy = mock.Mock(return_value=helper.tornado_value(True))
->>>>>>> 0066ede3
 
         val = yield actor._execute()
-        self.assertEquals(actor._find_elb._call_count, 1)
-        self.assertEquals(actor._is_healthy._call_count, 1)
+        self.assertEquals(actor._find_elb.call_count, 1)
+        self.assertEquals(actor._is_healthy.call_count, 1)
         self.assertEquals(val, None)
 
     @testing.gen_test
@@ -213,11 +202,7 @@
                                  'region': 'us-west-2',
                                  'count': 3})
 
-<<<<<<< HEAD
-        actor._find_elb = helper.mock_tornado('ELB')
-=======
         actor._find_elb = mock.Mock(return_value=helper.tornado_value('ELB'))
->>>>>>> 0066ede3
         actor._is_healthy = mock.Mock(
             side_effect=[helper.tornado_value(False),
                          helper.tornado_value(True)])
@@ -228,7 +213,7 @@
             ts.return_value = short_sleep
             val = yield actor._execute()
 
-        self.assertEquals(actor._find_elb._call_count, 1)  # Don't refetch!
+        self.assertEquals(actor._find_elb.call_count, 1)  # Don't refetch!
         self.assertEquals(actor._is_healthy.call_count, 2)  # Retry!
         self.assertEquals(val, None)
 
@@ -241,22 +226,15 @@
                                  'count': 3},
             dry=True)
 
-<<<<<<< HEAD
-        actor._find_elb = helper.mock_tornado('ELB')
-        # NOTE: this is false, but assertion is True!
-        actor._is_healthy = helper.mock_tornado(False)
-=======
         actor._find_elb = mock.Mock(return_value=helper.tornado_value('ELB'))
         # NOTE: this is false, but assertion is True!
         actor._is_healthy = mock.Mock(return_value=helper.tornado_value(False))
->>>>>>> 0066ede3
 
         val = yield actor._execute()
-        self.assertEquals(actor._find_elb._call_count, 1)
-        self.assertEquals(actor._is_healthy._call_count, 1)
+        self.assertEquals(actor._find_elb.call_count, 1)
+        self.assertEquals(actor._is_healthy.call_count, 1)
         self.assertEquals(val, None)
 
-<<<<<<< HEAD
     @testing.gen_test
     def test_execute_fail(self):
 
@@ -265,51 +243,12 @@
                                  'region': 'us-west-2',
                                  'count': 7})
         # ELB not found...
-        actor.conn.get_all_load_balancers = mock.Mock(
-            side_effect=BotoServerError(400, 'Testing'))
-
-        with self.assertRaises(elb_actor.ELBNotFound):
+        actor.elb_conn.get_all_load_balancers = mock.Mock(
+            side_effect=BotoServerError(400, 'LoadBalancerNotFound'))
+
+        with self.assertRaises(elb_actor.base.ELBNotFound):
             yield actor.execute()
 
-    @testing.gen_test
-    def test_find_elb(self):
-        actor = elb_actor.WaitUntilHealthy(
-            'Unit Test Action', {'name': 'unit-test-queue',
-                                 'region': 'us-west-2',
-                                 'count': 3})
-
-        actor.conn = mock.Mock()
-        actor.conn.get_all_load_balancers = mock.Mock(return_value=['test'])
-
-        elb = yield actor._find_elb('')
-
-        self.assertEquals(elb, 'test')
-        self.assertEquals(actor.conn.get_all_load_balancers.call_count, 1)
-
-        actor.conn.get_all_load_balancers.assert_called_with(
-            load_balancer_names='')
-
-    @testing.gen_test
-    def test_find_elb_error(self):
-        actor = elb_actor.WaitUntilHealthy(
-            'Unit Test Action', {'name': 'unit-test-queue',
-                                 'region': 'us-west-2',
-                                 'count': 3})
-
-        # Pretend the request worked, but there are no ELBs
-        actor.conn = mock.Mock()
-        actor.conn.get_all_load_balancers = mock.Mock(return_value=[])
-        with self.assertRaises(elb_actor.ELBNotFound):
-            yield actor._find_elb('')
-
-        # Now pretend the request failed
-        actor.conn.get_all_load_balancers = mock.Mock(
-            side_effect=BotoServerError(400, 'Testing'))
-        with self.assertRaises(elb_actor.ELBNotFound):
-            yield actor._find_elb('')
-
-=======
->>>>>>> 0066ede3
     def test_get_expected_count(self):
         actor = elb_actor.WaitUntilHealthy(
             'Unit Test Action', {'name': 'unit-test-queue',
